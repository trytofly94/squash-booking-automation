--- conflicted
+++ resolved
@@ -29,18 +29,13 @@
       "@/core/*": ["src/core/*"],
       "@/pages/*": ["src/pages/*"],
       "@/types/*": ["src/types/*"],
-<<<<<<< HEAD
-      "@/utils/*": ["src/utils/*"]
+      "@/utils/*": ["src/utils/*"],
+      "@/monitoring/*": ["src/monitoring/*"]
     },
     // Incremental compilation settings
     "incremental": true,
     "tsBuildInfoFile": "./.tsbuildinfo",
     "assumeChangesOnlyAffectDirectDependencies": true
-=======
-      "@/utils/*": ["src/utils/*"],
-      "@/monitoring/*": ["src/monitoring/*"]
-    }
->>>>>>> 1f5c547c
   },
   "include": [
     "src/**/*"
